--- conflicted
+++ resolved
@@ -24,12 +24,8 @@
 
 (defn long-time
   "Converts a timestamp to a long value as the number of milliseconds"
-<<<<<<< HEAD
-  [^Date t]
-=======
   #?(:clj [^java.util.Date t]
      :cljs [t])
->>>>>>> e8ef78a6
   (.getTime t))  ;; this is an identical operation in both Java and Javascript
 
 (def project-args {:new-node graph/new-node
