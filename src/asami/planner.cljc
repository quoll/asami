(ns ^{:doc "Namespace for functions that plan queries"
      :author "Paula Gearon"}
    asami.planner
    #?(:clj (:refer-clojure :exclude [eval]))
    (:require [clojure.set :as set]
              [clojure.string :as str]
<<<<<<< HEAD
              [naga.schema.store-structs :refer [EPVPattern Pattern EvalPattern Var
                                                 epv-pattern? filter-pattern? eval-pattern? op-pattern?
                                                 list-like?]]
=======
              [naga.schema.store-structs :as st
                                         :refer [EPVPattern Pattern EvalPattern Var vartest?
                                                 epv-pattern? filter-pattern? eval-pattern? op-pattern?]]
>>>>>>> bd1b0d12
              [naga.util :as u]
              [asami.graph :as gr]
              #?(:clj  [schema.core :as s]
                 :cljs [schema.core :as s :include-macros true])
              #?(:cljs [cljs.core :refer [Symbol]]))
    #?(:clj
        (:import [clojure.lang Symbol])))

(defprotocol HasVars
  (get-vars [this] "Returns the vars for the object"))

(s/defn without :- [s/Any]
  "Returns a sequence minus a specific element"
  [e :- s/Any
   s :- [s/Any]]
  (remove (partial = e) s))

;; Bindings are when predefined data is given to the query
;; these take the form of a sequence of binding values
;; and the column names in metadata
(s/def Bindings (s/constrained [[s/Any]] #(:cols (meta %))))

(defn bindings?
  [b]
  (and (vector? (:cols (meta b))) (sequential? b)))

(defn nested-seq?
  "Test for Bindings, which can be [] or [[value] [value]...]"
  [s]
  (and (sequential? s) (or (empty? s) (vector? (first s)))))

(def PatternOrBindings (s/conditional nested-seq? Bindings :else Pattern))

(def CountablePattern  ;; fixed bindings, or a mathing pattern for an index, or a binding expression
  (s/if nested-seq? Bindings (s/if (comp seq? first) EvalPattern EPVPattern)))

(def addset (fnil conj #{}))

(s/defn find-start :- CountablePattern
  "Returns the first pattern with the smallest count"
  [pattern-counts :- {CountablePattern s/Num}
   patterns :- [CountablePattern]]
  (let [local-counts (select-keys pattern-counts patterns)
        low-count (reduce min (map second local-counts))
        pattern (ffirst (filter #(= low-count (second %)) local-counts))]
    ;; must use first/filter/= instead of some/#{pattern} because
    ;; patterns contains metadata and pattern does not
    (first (filter (partial = pattern) patterns))))


(s/defn order :- [EvalPattern]
  "Takes a sequence of Evaluation binding patterns and returns them in an internally consistent order"
  [patterns :- [EvalPattern]]
  (loop [chain [] to-bind (set (map second patterns)) remaining patterns]
    (if-not (seq remaining)
      chain
      (let [[[_ b :as p]] (filter #(not-any? to-bind (get-vars %)) remaining)]
        (if (nil? p)
          (throw (ex-info (str "Unable to find valid ordering for bindings: " (into [] remaining))
                          {:bindings patterns :to-bind to-bind}))
          (recur (conj chain p) (disj to-bind b) (without p remaining)))))))


(s/defn path :- [CountablePattern]
  "Returns an efficient path through the constraints. A path is defined
   by new patterns containing at least one variable common to the patterns
   that appeared before it. Patterns must form a group."
  [prebound :- (s/maybe #{Var})
   patterns :- [CountablePattern]
   pattern-counts :- {CountablePattern s/Num}
   eval-patterns :- [EvalPattern]]
  (let [smallest-count (apply min (vals pattern-counts))]
    (s/letfn [(path-through :- [CountablePattern]
                [bound :- #{Symbol}
                 rpatterns :- [CountablePattern]
                 binding-outs :- {Var CountablePattern}]
                (if (seq rpatterns)
                  (letfn [(possible-next-pattern? [p]
                            (let [b (get-vars p)]
                              ;; only use this pattern when it matches what has been bound,
                              ;; and does not rely on an expression binding
                              (and (or (empty? bound) (seq (set/intersection b bound)))
                                   (not (some binding-outs b)))))
                          ;; test if every var in a pattern has already been bound
                          (all-bound?
                            ([p] (all-bound? nil p))
                            ([extra-bindings p] (every? (into bound extra-bindings) (get-vars p))))
                          ;; return the pattern with the smallest resolution count
                          (min-pattern [ps]
                            (loop [[p & rp] ps m p mcount 0]
                              (if (nil? p)
                                m
                                (let [pcount (pattern-counts p)]
                                  ;; optimization: short circuit when this is known to be the smallest possible value
                                  (if (= smallest-count pcount)
                                    p
                                    (if (or (< pcount mcount) (zero? mcount))
                                      (recur rp p pcount)
                                      (recur rp m mcount)))))))]
                    (let [nexts (filter possible-next-pattern? rpatterns)]
                      (if (seq nexts)
                        (let [fully-bound-patterns (filter all-bound? nexts)
                              next-pattern (if (seq fully-bound-patterns)
                                             (min-pattern fully-bound-patterns)
                                             (min-pattern nexts))]
                          (cons next-pattern
                                (path-through (into bound (get-vars next-pattern))
                                              (without next-pattern rpatterns)
                                              binding-outs)))
                        ;; no pattern can be linked, so bring in bindings
                        (let [pattern-prereq-pair (fn [p]
                                                    ;; find all bindings that bind vars in this pattern
                                                    (let [pre-reqs (keep binding-outs (get-vars p))]
                                                      ;; if bindings are found,
                                                      ;; and the vars that the binding depends on all bound?
                                                      (if (and (seq pre-reqs) (every? bound (mapcat get-vars pre-reqs)))
                                                        [p pre-reqs])))
                              pattern->pre-reqs (into {} (keep pattern-prereq-pair rpatterns))]
                          (if (seq pattern->pre-reqs)
                            (let [fully-bound-patterns (keep (fn [[ptn pre-reqs]]
                                                                 (if (all-bound? (map second pre-reqs) ptn) ptn))
                                                               pattern->pre-reqs)
                                  p (if (seq fully-bound-patterns)
                                      (min-pattern fully-bound-patterns)
                                      (min-pattern (keys pattern->pre-reqs)))
                                  ordered-pre-reqs (order (pattern->pre-reqs p))
                                  b (get-vars p)
                                  ;; all the variables that became bound no longer need to be looked for
                                  remaining-binding-outs (apply dissoc binding-outs b)]
                              ;; if there are more patterns to add, then recurse
                              (if-let [remaining (seq (without p rpatterns))]
                                (concat ordered-pre-reqs
                                        [p]
                                        (path-through (-> bound (into b) (into (map second ordered-pre-reqs)))
                                                      remaining
                                                      remaining-binding-outs))
                                ;; otherwise, return everything that's left
                                (concat ordered-pre-reqs [p] (order (vals remaining-binding-outs)))))
                            (throw (ex-info (str "Unable to find path through: " rpatterns)
                                            {:patterns rpatterns :bound bound :binding-outs binding-outs})))))))
                  ;; no patterns left, so add any remaining bindings
                  (order (vals binding-outs))))]
      (let [binding-outs (u/mapmap second identity eval-patterns)
            start (->> (if (seq prebound)
                         (filter (comp (partial some prebound) get-vars) patterns)
                         patterns)
                       (remove (comp (partial some binding-outs) get-vars))
                       (find-start pattern-counts))
            full-path (cons start (path-through (get-vars start) (without start patterns) binding-outs))]
        (assert (= (count patterns) (count (remove eval-pattern? full-path)))
                (str "No valid paths through: " (vec patterns)))
        full-path))))

(declare plan-path)

(s/defn merge-operations
  "Merges filters and NOT operations into the sequence of patterns, so that they appear
   as soon as all their variables are first bound. By pushing filters as far to the front
   as possible, it minimizes the work of subsequent joins.
   TODO: if not-patterns relies on the output of an eval-pattern, then the eval can be pushed
   further ahead in the path. This should happen before this merge is called."
  [graph
   options
   planned-patterns
   general-patterns
   filter-patterns
   not-patterns]
  (let [out-vars (fn [p] (if (eval-pattern? p) [(second p)] (get-vars p)))
        all-non-negation-vars (set (mapcat out-vars (concat planned-patterns general-patterns)))
        filter-vars (u/mapmap get-vars (concat filter-patterns not-patterns))
        all-bound-for? (fn [bound fltr]
                         (every? #(or (bound %) (not (all-non-negation-vars %)))
                                 (filter-vars fltr)))
        plan-negation-path (fn [bound [op & patterns]]
                             (apply list op (plan-path graph patterns (assoc options :bound bound))))]
    (loop [plan []
           bound #{}
           [np & rp :as patterns] planned-patterns
           filters filter-patterns
           negations not-patterns]
      (if-not (seq patterns)
        ;; no patterns left, so add remaining general patterns, negations, then filters
        (let [planned-negations (map (partial plan-negation-path bound) negations)]
          (concat plan general-patterns planned-negations filters))

        ;; divide the filters into those which are fully bound, and the rest
        (let [all-bound? (partial all-bound-for? bound)
              nxt-filters (filter all-bound? filters)
              nxt-negations (->> negations
                                 (filter all-bound?)
                                 (map (partial plan-negation-path bound)))
              all-nexts (concat nxt-negations nxt-filters)
              remaining-filters (remove all-bound? filters)
              remaining-negations (remove all-bound? negations)]
          ;; if filters were bound, append them, else get the next EPV pattern
          (if (seq all-nexts)
            (recur (into plan all-nexts) bound patterns remaining-filters remaining-negations)
            (recur (conj plan np) (into bound (out-vars np)) rp filters negations)))))))

(s/defn bindings-chain :- (s/maybe
                           [(s/one [EvalPattern] "eval-patterns that can be used to bind a pattern")
                            (s/one [EvalPattern] "eval-patterns that cannot be used to bind a pattern")])
  "This is a helper function for first-group.
   When first-group has found a set of patterns that share vars with each other, this will look for
   any eval-patterns (binding through evaluation) which, if added, would allow even more patterns
   to be added to the group. So if we had:
   [?a :prop ?b] [?a :attr ?c] [(inc ?c) ?d] [(str ?b \"-\" ?d) ?e] [(dec ?c) ?f] [?x :label ?e] [?y :included true]
   Then first-group would find the first 2 patterns, which would bind: #{?a ?b ?c}
   This function is then called, with:
     evs = [[(inc ?c) ?d] [(str ?b \"-\" ?d) ?e] [(dec ?c) ?f]]
     bound-vars = #{?a ?b ?c}
     patterns = [[?x :label ?e] [?y :included true]]
   It will identify that [?x :label ?e] can be included if the first 2 evaluations are used,
   since they can be used to bind ?e.
   The result will be a split of the bindings that can be used to match a pattern, and the bindings which cannot:
     [ [[(inc ?c) ?d] [(str ?b \"-\" ?d) ?e]] , [[(dec ?c) ?f]] ]
   The loop in first-group will then use this result to pull in all possible patterns.

   Finds all bindings will can be used to connect unused patterns to a group.
   Returns a pair: Bindings that can be used to connect patterns to the current group / Remaining bindings
   evs: eval patterns that are available to use
   bound-vars: the vars that have been bound for the current group
   patterns: the patterns that aren't used in any groups yet"
  [evs :- [EvalPattern]
   bound-vars :- #{Var}
   patterns :- [EPVPattern]]
  (let [out->evals (u/mapmap second identity evs)
        find-incoming (fn [evals acc]
                        (let [incoming (remove bound-vars (mapcat get-vars evals))]
                          (if-not (seq incoming) ;; check if all incoming vars are bound
                            (concat evals acc) ;; all bound, so can use all the eval-patterns that have been found
                            ;; Get all eval-patterns that bind what we need
                            (let [next-evals (map out->evals incoming)]
                              ;; if any eval-patterns need vars that can't be bound then return nil
                              (if (every? identity next-evals)
                                ;; check the next eval-patterns, and add them to our collection
                                (recur next-evals (concat evals acc)))))))]
    (loop [[p & rp] patterns]
      (if p
        ;; for each pattern, find incoming eval-bindings
        (let [evals (keep out->evals (get-vars p))]
          (if-not (seq evals)
            ;; nothing incoming, so go to the next pattern
            (recur rp)
            ;; check if the incoming eval-bindings can be satisfied
            (let [chain-data (find-incoming evals [])]
              (if (seq chain-data)
                (do
                  [chain-data (remove (set chain-data) evs)])
                (recur rp)))))
        [nil evs]))))

(s/defn first-group* :- [(s/one [CountablePattern] "group")
                         (s/one [CountablePattern] "remainder")
                         (s/one [EvalPattern] "unused eval bindings")]
  "Finds a group from a sequence of patterns. A group is defined by every pattern
   sharing at least one var with at least one other pattern. This is done to group patterns
   by those which can be joined with inner joins. Groups do not share variables, so a join
   from a group to any pattern in a different group will be an outer join. The optimizer
   has to work on one group at a time.
   For the following query:
   [?a :prop ?b] [?a :attr ?c] [(inc ?c) ?d] [(str ?b \"-\" ?d) ?e] [(dec ?c) ?f] [?x :label ?e] [?y :included true]
   All patterns except the last one are in the same group.
   Returns a pair.
   The first returned element is the Patterns in the group, the second is what was left over.
   This remainder contains all the patterns that appear in other groups. The function can
   be called again on the remainder."
  [bound :- (s/maybe #{Var})
   patterns :- [CountablePattern]
   eval-patterns :- [EvalPattern]]
  (letfn [ ;; Define a reduction step.
          ;; Accumulates a triple of: known vars; patterns that are part of the group;
          ;; patterns that are not in the group. Each step looks at a pattern for
          ;; inclusion or exclusion
          (step [[vs included excluded] next-pattern]
            (let [new-vars (set (get-vars next-pattern))]
              (if (seq (set/intersection vs new-vars))
                [(into vs new-vars) (conj included next-pattern) excluded]
                [vs included (conj excluded next-pattern)])))
          ;; apply the reduction steps, with a given set of known vars, and
          ;; included patterns. Previously excluded patterns are being scanned
          ;; again using the new known vars.
          (groups [[v i e]] (reduce step [v i []] e))]
    (let [eval-outs (set (map second eval-patterns))
          independents (remove #(some eval-outs (get-vars %)) patterns)
          [first-pattern] (if (seq bound)
                            (filter #(some bound (get-vars %)) independents)
                            independents)]
      (loop [included-vars (set (get-vars first-pattern))
             included [first-pattern]
             excluded (without first-pattern patterns)
             excl-evals eval-patterns]
        ;; scan for everything that matches the first pattern, and then iterate until
        ;; everything that matches the resulting patterns has also been found.
        (let [[in-vars in-group ex-group] (u/fixpoint groups [included-vars included excluded])
              ;; check if the bindings could add more patterns
              [in-evals ex-evals] (bindings-chain excl-evals in-vars ex-group)]
          (if-not (seq in-evals)
            ;; extra eval bindings won't help, so return
            [in-group ex-group excl-evals]
            ;; add the eval bindings that will help, and run again
            (recur (into in-vars (map second in-evals))
                   (vec (concat in-group in-evals))
                   ex-group
                   ex-evals)))))))

(def first-group
  "Queries are often executed multiple times. Memoizing first-group* allows the optimizer
   to avoid redundant work."
  (memoize first-group*))

(s/defn estimated-counts :- [s/Num]
  "Return list of ordered counts for the patterns. This skips the eval-patterns.
  It also attaches meta-data to indicate if a path can short circuit comparisons."
  [count-map :- {CountablePattern s/Num}
   path :- [CountablePattern]]
  (let [counts (into [] (keep count-map path))]
    (with-meta counts {:zero (some zero? counts) :single (every? (partial = 1) counts)})))

(s/defn find-first :- [CountablePattern]
  "Finds a min (or approximate minimum) path"
  [count-map :- {CountablePattern s/Num}
   [first-path & all-paths] :- [[CountablePattern]]]
  (let [count-fn (partial estimated-counts count-map)]
    (loop [min-path first-path min-counts (count-fn first-path) [fpath & rpaths] all-paths]
      (if (or (nil? fpath)
              (let [{:keys [zero single]} (meta min-path)] (or zero single)))
        min-path
        (let [f-min-counts (count-fn fpath)]
          (if (= 1 (compare min-counts f-min-counts))
            (recur fpath f-min-counts rpaths)
            (recur min-path min-counts rpaths)))))))

(s/defn min-join-path :- [CountablePattern]
  "Calculates a plan based on no outer joins (a cross product), and minimized joins.
   A plan is the order in which to evaluate constraints and join them to the accumulated
   evaluated data. If it is not possible to create a path without a cross product,
   then return a plan which is a concatenation of all inner-product groups, where the
   groups are all ordered by minimized joins."
  [bound :- (s/maybe #{Var})
   count-map :- {CountablePattern s/Num}
   patterns :- [CountablePattern]
   eval-patterns :- [EvalPattern]]
  (if (<= (count patterns) 1)
    (concat patterns (order eval-patterns))
    (loop [[grp rmdr evalps] (first-group bound patterns eval-patterns) ordered []]
      (let [group-evals (filter eval-pattern? grp)
            group-countables (remove eval-pattern? grp)
            all-ordered (concat ordered
                                (path bound group-countables count-map group-evals))]
        (if (empty? rmdr)
          (concat all-ordered (order evalps))
          (recur (first-group bound rmdr evalps) all-ordered))))))

(s/defn not-operation? :- s/Bool
  "Returns true if a pattern is a NOT operation"
  [pattern :- PatternOrBindings]
  (and (seq? pattern)
       (contains? #{'not 'NOT} (first pattern))))

(s/defn extract-patterns-by-type :- {s/Keyword [PatternOrBindings]}
  "Categorizes elements of a WHERE clause, returning a keyword map"
  [patterns :- [PatternOrBindings]]
  (reduce (fn [acc p]
            (update acc
                    (cond
                      (bindings? p) :prebounds    ;; [[data] [data] [data]...]
                      (epv-pattern? p) :epv-patterns  ;; [?entity ?attribute ?value]
                      (filter-pattern? p) :filter-patterns  ;; [(test ?x)]
                      (eval-pattern? p) :eval-patterns  ;; [(operation ?x) ?y]
                      (not-operation? p) :not-patterns  ;; (not [?entity :attr "value"])
                      (op-pattern? p) :op-patterns  ;; (or [?e :a "v"] [?e :a "w"])
                      :default :unknown)  ;; error
                    (fnil conj []) p))
          {}
          patterns))

(s/defn plan-path :- [PatternOrBindings] ; "Patterns in planned order"
  "Determines the order in which to perform the elements that go into a query.
   Tries to optimize, so it uses the graph to determine some of the
   properties of the query elements. Options can describe which planner to use.
   Planning will determine the resolution map, and this is returned with the plan.
   By default the min-join-path function is used. This can be overriden with options:
     [:planner plan]
   The plan can be one of :user, :min.
   :min is the default. :user means to execute in provided order."
  [graph
   patterns :- [PatternOrBindings]
   options]
  (let [{:keys [prebounds epv-patterns filter-patterns
                eval-patterns not-patterns op-patterns unknown] :as p} (extract-patterns-by-type patterns)
        _ (when (seq unknown) (throw (ex-info (str "Unknown form in query: " (str/join "," unknown))
                                              {:unknown unknown :query patterns})))

        count-map (merge
                   (u/mapmap (partial gr/count-pattern graph) epv-patterns)
                   (u/mapmap count prebounds))

        ;; run the query planner
        bound (:bound options)
        ;; TODO: sub patterns use bindings and leave behind bindings
        plan-operation (fn [[op & args :as sub]] (apply list op (plan-path graph args options)))
        planned-sub-patterns (map plan-operation op-patterns)
        planned (min-join-path bound count-map (concat prebounds epv-patterns) eval-patterns)]

    ;; result
    (merge-operations graph options planned planned-sub-patterns filter-patterns not-patterns)))

(s/defn new-or
  "Create an OR expression from a sequence of arguments.
   If an argument is a nested OR, then these terms are flattened into this level.
   If an argument is a NOT, then an exception is thrown."
  [terms]
  (if (= 1 count terms)
    (first terms)
    (->> terms
         (reduce
          (fn [acc [op & args :as term]]
            (if (seq? term)
              (case op
                or (into acc args)
                not (throw (ex-info "Illegal use of NOT expression in OR expression" {:or terms :not term}))
                (conj acc term))
              (conj acc term)))
          [])
         (list* 'or))))

(s/defn new-and
  "Create an AND expression from a sequence of arguments.
   If an argument is a nested AND, then these terms are flattened into this level."
  [terms]
  (if (= 1 (count terms))
    (first terms)
    (->> terms
         (reduce
          (fn [acc [op & args :as term]]
            (if (= 'and op)
              (into acc args)
              (conj acc term)))
          [])
         (list* 'and))))

(s/defn append
  "Appends a single element to the end of a seq"
  [s e]
  (if (vector? s) (conj s e) (concat s [e])))

(s/defn simplify-algebra :- [PatternOrBindings]
  "This operation simplifies the algebra into a sum-of-products form. "
  ([patterns :- [PatternOrBindings]] (simplify-algebra patterns {}))
  ([patterns :- [PatternOrBindings]
    options]
   (letfn [(or-term? [term] (= 'or (first term)))
           (sum-of-products
             ;; a term is either a single triple binding
             ;; or a list of (operator arg1 [arg2...])
             [term]
             (cond
               (vector? term) term
               (seq? term) (let [[op & args] term]
                             (case op
                               (not NOT)
                               (let [[op & args :as processed] (sum-of-products (list* 'and args))]
                                 (cond
                                   (vector? processed) (list 'not processed) ; single term, wrap as (not term)
                                   (vector? op) (list* 'not processed) ; multiple terms, wrap as (not t1 t2...)
                                   (= 'not op) (list* 'and args) ; nested not. Convert to (and t1 t2...)
                                   (= 'and op) (list* 'not args) ; and term, unwrap and just use (not t1 t2...)
                                   :default (list 'not processed))) ; other terms, just wrap in (not terms)

                               (optional OPTIONAL)
                               (let [[op & args :as processed] (sum-of-products (list* 'and args))]
                                 (cond
                                   (vector? processed) (list 'optional processed) ; single term, wrap as (optional term)
                                   (vector? op) (list* 'optional processed) ; multiple terms, wrap as (optional t1 t2...)
                                   (= 'and op) (list* 'optional args) ; and term, unwrap and just use (optional t1 t2...)
                                   :default (list 'optional processed)))

                               (or OR)
                               (new-or (map sum-of-products args))

                               (and AND)
                               (let [processed-args (doall (map sum-of-products args))
                                     or-terms (doall (filter or-term? processed-args))]
                                 (if (seq or-terms)
                                   (let [other-terms (remove or-term? processed-args)
                                         distribute-or (fn [acc [_ & args :as term]]
                                                         (concat acc
                                                                 (map #(new-and (append other-terms %)) args)))]
                                     (new-or (reduce distribute-or [] or-terms)))
                                   (new-and processed-args)))
                               (throw (ex-info (str "Unknown query operator: " op) {:op op :args args}))))
               :default (throw (ex-info (str "Unknown query term: " term) {:term term :type (type term)}))))]
     (let [[maybe-op & args :as result] (sum-of-products (list* 'and patterns))]
       (if (= 'and maybe-op)
         args
         (list result))))))

(s/defn normalize-sum-of-products
  "Converts an expression that is not a sum into a sum operation of one argument."
  [patterns]
  (if (and (seq? patterns) (#{'or 'OR} (first patterns)))
    patterns
    (list 'or
          (if (= 1 (count patterns))
            (first patterns)
            (list* 'and patterns)))))

(s/defn minimal-first-planner :- [PatternOrBindings]
  "Attempts to optimize a query, based on the principle that if smaller resolutions appear
   first in a product term, then lazy evaluation will lead to less iteration on the later terms.
   This is not always true, but is in the general case."
  [graph
   patterns :- [PatternOrBindings]
   options]
  (plan-path graph patterns options))

(s/defn user-plan :- [CountablePattern]
  "Returns the original order of patterns specified by the user. No optimization is attempted."
  [graph
<<<<<<< HEAD
   patterns :- [CountablePattern]
   options]
  patterns)
=======
   patterns :- [PatternOrBindings]
   options]
  patterns)

(def aggregate-types
  '#{max min count count-distinct sample
     sum avg median variance stddev})

(defn aggregate-form?
  "Determines if a term is an aggregate"
  [s]
  (and (seq? s)
       (= 2 (count s))
       (aggregate-types (first s))))

(def Aggregate (s/pred aggregate-form?))

(s/defn aggregate-constraint :- (s/maybe Pattern)
  "Returns a constraint when it does or does not contains aggregates, selected by the aggregating? flag.
   For a compound constraint (and, or, not) then returns all non-empty elements
   that contain or do-not-contain aggregate vars."
  [aggregating? :- s/Bool
   needed-vars :- #{Var}
   aggregate-vars :- #{Var}
   constraint :- Pattern]
  (letfn [(agg-constraint [cnstrnt]
            (cond
              (vector? cnstrnt)
              (let [vars (get-vars cnstrnt)]
                (when (or
                       (and aggregating?
                            (or (some aggregate-vars vars)
                                (nil? (some needed-vars vars))))
                       (and (not aggregating?)
                            (some needed-vars vars)
                            ;; (or (nil? (some aggregate-vars vars)) (some needed-vars vars))
                            ))
                  cnstrnt))

              (seq? cnstrnt)
              (let [[op & args] cnstrnt
                    new-args (keep agg-constraint args)]
                (when (seq new-args)
                  (if (> (count new-args) 1)
                    (list* op new-args)
                    (first new-args))))

              :default (throw (ex-info (str "Unknown constraint structure: " cnstrnt)
                                       {:constraint cnstrnt}))))]
    (let [top-constraint (agg-constraint constraint)]
      (if (vector? top-constraint)
        (list 'and top-constraint)
        top-constraint))))

(s/defn split-aggregate-terms :- [(s/one [s/Any] "outer query constraints")
                                  (s/one [s/Any] "inner query constraints")
                                  (s/one #{Var} "vars to get aggregations for")]
  "Splits a WHERE clause up into the part suitable for an outer query,
   and the remaining constraints, which will be used for an inner query."
  [constraints :- Pattern                      ;; the WHERE clause
   selection :- [(s/cond-pre Var Aggregate)]   ;; the FIND clause
   withs :- [Var]]                             ;; the WITH clause
  ;; extract the vars we know have to be in the outer query
  (let [[op & constaint-args] constraints
        _ (assert (= op 'or))
        vars (-> (filter vartest? selection) set (into withs))
        ;; extract the vars from the aggregation terms
        agg-vars (->> selection (filter aggregate-form?) (map second) set)
        ;; remove the constraints containing aggregates
        non-agg-constraints (map (partial aggregate-constraint false vars agg-vars) constaint-args)
        agg-constraints (map (partial aggregate-constraint true vars agg-vars) constaint-args)]
    [non-agg-constraints agg-constraints agg-vars]))
>>>>>>> bd1b0d12
<|MERGE_RESOLUTION|>--- conflicted
+++ resolved
@@ -4,15 +4,8 @@
     #?(:clj (:refer-clojure :exclude [eval]))
     (:require [clojure.set :as set]
               [clojure.string :as str]
-<<<<<<< HEAD
-              [naga.schema.store-structs :refer [EPVPattern Pattern EvalPattern Var
-                                                 epv-pattern? filter-pattern? eval-pattern? op-pattern?
-                                                 list-like?]]
-=======
-              [naga.schema.store-structs :as st
-                                         :refer [EPVPattern Pattern EvalPattern Var vartest?
-                                                 epv-pattern? filter-pattern? eval-pattern? op-pattern?]]
->>>>>>> bd1b0d12
+              [asami.schema :refer [EPVPattern Pattern EvalPattern Var vartest?
+                                    epv-pattern? filter-pattern? eval-pattern? op-pattern?]]
               [naga.util :as u]
               [asami.graph :as gr]
               #?(:clj  [schema.core :as s]
@@ -533,11 +526,6 @@
 (s/defn user-plan :- [CountablePattern]
   "Returns the original order of patterns specified by the user. No optimization is attempted."
   [graph
-<<<<<<< HEAD
-   patterns :- [CountablePattern]
-   options]
-  patterns)
-=======
    patterns :- [PatternOrBindings]
    options]
   patterns)
@@ -609,5 +597,4 @@
         ;; remove the constraints containing aggregates
         non-agg-constraints (map (partial aggregate-constraint false vars agg-vars) constaint-args)
         agg-constraints (map (partial aggregate-constraint true vars agg-vars) constaint-args)]
-    [non-agg-constraints agg-constraints agg-vars]))
->>>>>>> bd1b0d12
+    [non-agg-constraints agg-constraints agg-vars]))