(ns ^{:doc "Reads structured data from a graph."
      :author "Paula Gearon"}
    asami.entities.reader
  (:require [asami.entities.general :as general :refer [a-ns KeyValue EntityMap GraphType]]
            [zuko.node :as node]
            [asami.graph :as graph]
            [schema.core :as s :refer [=>]]
            [clojure.string :as string]))


(def MapOrList (s/cond-pre EntityMap [s/Any]))

(def NodeType s/Any) ;; No checking, but indicates a node in a graph

(defn get-a-first
  "Finds the a/first property in a map, and gets the value."
  [struct]
  (let [first-pair? (fn [[k v :as p]]
                      (and (keyword? k)
                           (= a-ns (namespace k))
                           (string/starts-with? (name k) "first")
                           p))]
    (some first-pair? struct)))

(s/defn property-values :- [KeyValue]
  "Return all the property/value pairs for a given entity in the store. "
  [graph :- GraphType
   entity :- s/Any]
<<<<<<< HEAD
  (->> (graph/attribute-values graph entity)
       (remove #(= :tg/owns (first %)))))
=======
  (->> (node/find-triple graph [entity '?p '?o])
       (remove #(= :a/owns (first %)))))
>>>>>>> db42e4c1


(s/defn check-structure :- (s/maybe [KeyValue])
  "Determines if a value represents a structure. If so, return the property/values for it.
   Otherwise, return nil."
  [graph :- GraphType
   prop :- s/Any
   v :- s/Any]
  (when (and (not (#{:db/ident :db/id} prop)) (node/node-type? graph prop v))
    (let [data (property-values graph v)]
      data)))


(declare pairs->struct recurse-node)

(s/defn build-list :- [s/Any]
  "Takes property/value pairs and if they represent a list node, returns the list.
   else, nil."
  [graph :- GraphType
   seen :- #{NodeType}
   pairs :- [KeyValue]]
  ;; convert the data to a map
  (let [st (into {} pairs)]
    ;; if the properties indicate a list, then process it
    (if-let [first-prop-elt (get-a-first st)]
      (let [remaining (:a/rest st)
            [_ first-elt] (recurse-node graph seen first-prop-elt)]
        (assert first-elt)
        (let [head-elt (if (= :a/nil first-elt) nil first-elt)]
          ;; recursively build the list
          (if remaining
            (cons head-elt (build-list graph seen (property-values graph remaining)))
            (list head-elt))))
      (when (= :a/list (:a/type st)) []))))

(s/defn vbuild-list :- [s/Any]
  "Calls build-list, converting to a vector as the final step"
  [graph :- GraphType
   seen :- #{NodeType}
   pairs :- [KeyValue]]
  (let [l (build-list graph seen pairs)]
    (if (seq? l) (vec l) l)))

(def ^:dynamic *nested-structs* false)

(s/defn recurse-node :- s/Any
  "Determines if the val of a map entry is a node to be recursed on, and loads if necessary.
  If referring directly to a top level node, then short circuit and return the ID"
  [graph :- GraphType
   seen :- #{NodeType}
   [prop v :as prop-val] :- KeyValue]
  (if-let [pairs (check-structure graph prop v)]
    (if (or (seen v)
            (and (not *nested-structs*) (some #(= :a/entity (first %)) pairs)))
      [prop (if-let [[idd ident] (some (fn [[k v]] (if (#{:db/ident :id} k) [k v])) pairs)]
              {idd ident}
              {:db/id v})]
      (let [next-seen (conj seen v)]
        [prop (or (vbuild-list graph next-seen pairs)
                  (pairs->struct graph pairs next-seen))]))
    (if (= :a/empty-list v)
      [prop []]
      prop-val)))


(s/defn into-multimap
  "Takes key/value tuples and inserts them into a map. If there are duplicate keys then create a set for the values."
  [xform kvs :- [[(s/one s/Any "Key") (s/one s/Any "Value")]]]
  #?(:clj 
     (transduce xform
                (fn
                  ([m] (persistent! m))
                  ([m [k v]]
                   (assoc! m k (if-let [[km vm] (find m k)]
                                 (if (set? vm) (conj vm v) (hash-set vm v))
                                 v))))
                (transient {}) kvs)
     :cljs
     (transduce xform
                (fn
                  ([m] (persistent! m))
                  ([m [k v]]
                   (assoc! m k (let [vm (get m k ::null)]
                                 (if-not (= ::null vm)
                                   (if (set? vm) (conj vm v) (hash-set vm v))
                                   v)))))
                (transient {}) kvs)))


(s/defn pairs->struct :- EntityMap
  "Uses a set of property-value pairs to load up a nested data structure from the graph"
  ([graph :- GraphType
    prop-vals :- [KeyValue]] (pairs->struct graph prop-vals #{}))
  ([graph :- GraphType
    prop-vals :- [KeyValue]
    seen :- #{NodeType}]
   (if (some (fn [[k _]] (= :a/first k)) prop-vals)
     (vbuild-list graph seen prop-vals)
     (into-multimap
      (comp
       (remove (comp #{:db/id :db/ident :a/entity} first)) ;; INTERNAL PROPERTIES
       (map (fn [[a v :as av]] (if (= :a/nil v) [a nil] av)))
       (map (partial recurse-node graph seen))
       (map (fn [[a v :as av]] (if (seq? v) [a (vec v)] av))))
      prop-vals))))


(s/defn ref->entity :- EntityMap
  "Uses an id node to load up a nested data structure from the graph.
   Accepts a value that identifies the internal node."
  ([graph :- GraphType
    entity-id :- s/Any]
   (ref->entity graph entity-id false nil))
  ([graph :- GraphType
    entity-id :- s/Any
    nested? :- s/Bool]
   (ref->entity graph entity-id nested? nil))
  ([graph :- GraphType
    entity-id :- s/Any
    nested? :- s/Bool
    exclusions :- (s/maybe #{(s/cond-pre s/Keyword s/Str)})]
   (binding [*nested-structs* nested?]
     (let [prop-vals (property-values graph entity-id)
           pvs (if (seq exclusions)
                 (remove (comp exclusions first) prop-vals)
                 prop-vals)]
       (pairs->struct graph pvs #{entity-id})))))


(s/defn ident->entity :- EntityMap
  "Converts data in a database to a data structure suitable for JSON encoding
   Accepts an internal node identifier to identify the entity object"
  ([graph :- GraphType
    ident :- s/Any]
   (ident->entity graph ident false))
  ([graph :- GraphType
    ident :- s/Any
    nested? :- s/Bool]
   ;; find the entity by its ident. Some systems will make the id the entity id,
   ;; and the ident will be separate, so look for both. Also supporting lookup by :id
   (when-let [eid (or (and (seq (node/find-triple graph [ident '?a '?v])) ident)
                      (ffirst (node/find-triple graph ['?eid :db/ident ident]))
                      (ffirst (node/find-triple graph ['?eid :id ident])))]
     (ref->entity graph eid nested?))))

(s/defn graph->entities :- [EntityMap]
  "Pulls all top level entities out of a store"
  ([graph :- GraphType]
   (graph->entities graph false nil))
  ([graph :- GraphType
    nested? :- s/Bool]
   (graph->entities graph nested? nil))
  ([graph :- GraphType
    nested? :- s/Bool
    exclusions :- (s/maybe #{s/Keyword})]
   (->> (node/find-triple graph '[?e :a/entity true])
        (map first)
        (map #(ref->entity graph % nested? exclusions)))))<|MERGE_RESOLUTION|>--- conflicted
+++ resolved
@@ -26,13 +26,8 @@
   "Return all the property/value pairs for a given entity in the store. "
   [graph :- GraphType
    entity :- s/Any]
-<<<<<<< HEAD
-  (->> (graph/attribute-values graph entity)
-       (remove #(= :tg/owns (first %)))))
-=======
   (->> (node/find-triple graph [entity '?p '?o])
        (remove #(= :a/owns (first %)))))
->>>>>>> db42e4c1
 
 
 (s/defn check-structure :- (s/maybe [KeyValue])
