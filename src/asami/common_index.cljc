--- conflicted
+++ resolved
@@ -8,25 +8,6 @@
             #?(:clj  [schema.core :as s]
                :cljs [schema.core :as s :include-macros true]))
   #?(:clj (:import [clojure.lang ITransientCollection])))
-<<<<<<< HEAD
-
-(defn tr
-  "Converts collections to transients"
-  [x]
-  (if (or (map? x) (set? x)) (transient x) x))
-
-(defn transient?
-  "Tests if a value is a transient collection"
-  [x]
-  #?(:clj (instance? ITransientCollection x)
-     :cljs (implements? ITransientCollection x)))
-
-(defn pt!
-  "Converts transient collections back to persistent collections"
-  [x]
-  (if (transient? x) (persistent! x) x))
-=======
->>>>>>> 30be1f5a
 
 (defprotocol NestedIndex
   (lowest-level-fn [this] "Returns a function for handling the lowest index level retrieval")
