--- conflicted
+++ resolved
@@ -17,8 +17,7 @@
             #?(:clj [asami.durable.flat-file :as flat-file])
             #?(:clj [clojure.java.io :as io]))
   #?(:clj (:import [java.util.concurrent.locks Lock ReentrantLock]
-                   [java.nio.channels FileLock]
-                   [java.lang AutoCloseable])))
+                   [java.nio.channels FileLock])))
 
 #?(:clj (set! *warn-on-reflection* true))
 
@@ -185,11 +184,7 @@
   ;; Locking is required, as opposed to using atoms, since I/O operations cannot be repeated.
   (let [file-lock (volatile! nil)]
     (m/with-lock connection
-<<<<<<< HEAD
-      (m/with-open* #?(:clj [^AutoCloseable file-lock (common/acquire-lock! tx-manager)]
-=======
       (m/with-open* #?(:clj [^FileLock file-lock (common/acquire-lock! tx-manager)]
->>>>>>> e8ef78a6
                        :cljs [file-lock (common/acquire-lock! tx-manager)])
         ;; keep a reference of what the data looks like now
         (let [{:keys [bgraph t timestamp] :as db-before} (db* connection)
