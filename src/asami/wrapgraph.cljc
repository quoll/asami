--- conflicted
+++ resolved
@@ -1,8 +1,4 @@
-<<<<<<< HEAD
 (ns ^{:doc "An graph wrapper for existing graphs with memory-only updates"
-=======
-(ns ^{:doc "An graph wrapper for an existing graph hybridized with a memory graph"
->>>>>>> c1bd83b8
       :author "Paula Gearon"}
     asami.wrapgraph
   (:require [asami.graph :as gr :refer [Graph graph-add graph-delete graph-diff resolve-triple count-triple]]
