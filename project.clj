--- conflicted
+++ resolved
@@ -1,4 +1,4 @@
-(defproject org.clojars.quoll/asami "1.2.15"
+(defproject org.clojars.quoll/asami "1.2.16-SNAPSHOT"
   :description "An in memory graph store for Clojure and ClojureScript"
   :url "http://github.com/threatgrid/asami"
   :license {:name "Eclipse Public License"
@@ -6,19 +6,13 @@
   :dependencies [[org.clojure/clojure "1.10.2"]
                  [prismatic/schema "1.1.12"] 
                  [org.clojure/core.cache "0.8.2"]
-<<<<<<< HEAD
-                 [org.clojars.quoll/zuko "0.4.0"]
-                 [tailrecursion/cljs-priority-map "1.2.1"]
+                 [org.clojars.quoll/zuko "0.4.2"]
                  [org.clojure/data.priority-map "1.0.0"]]
-  :plugins [[lein-cljsbuild "1.1.7"]
-            [cider/cider-nrepl "0.24.0"]]
-=======
-                 [org.clojars.quoll/zuko "0.4.2"]]
   :plugins [[lein-cljsbuild "1.1.8"]]
   :profiles {
     :dev {
-      :dependencies [[org.clojure/clojurescript "1.10.773"]]}}
->>>>>>> 0023f1da
+      :dependencies [[org.clojure/clojurescript "1.10.773"]
+                     [tailrecursion/cljs-priority-map "1.2.1"]]}}
   :cljsbuild {
     :builds {
       :dev
