(defproject org.clojars.quoll/asami "2.0.0-alpha4-SNAPSHOT"
  :description "An in memory graph store for Clojure and ClojureScript"
  :url "http://github.com/threatgrid/asami"
  :license {:name "Eclipse Public License"
            :url "http://www.eclipse.org/legal/epl-v10.html"}
  :dependencies [[org.clojure/clojure "1.10.2"]
                 [prismatic/schema "1.1.12"] 
                 [org.clojure/core.cache "0.8.2"]
<<<<<<< HEAD
                 [org.clojars.quoll/zuko "0.4.5"]
=======
                 [org.clojars.quoll/zuko "0.4.6"]
>>>>>>> bd18510a
                 [org.clojure/data.priority-map "1.0.0"]]
  :plugins [[lein-cljsbuild "1.1.8"]]
  :profiles {
    :dev {
      :dependencies [[org.clojure/clojurescript "1.10.773"]
                     [tailrecursion/cljs-priority-map "1.2.1"]]}
    :uberjar {
      :aot [asami.peer]}}
  :cljsbuild {
    :builds {
      :dev
      {:source-paths ["src"]
       :compiler {
         :output-to "out/asami/core.js"
         :optimizations :simple
         :pretty-print true}}
      :test
      {:source-paths ["src" "test"]
       :compiler {
         :output-to "out/asami/test_memory.js"
         :optimizations :simple
         :pretty-print true}}
      }
    :test-commands {
      "unit" ["node" "out/asami/test_memory.js"]}
    })<|MERGE_RESOLUTION|>--- conflicted
+++ resolved
@@ -6,11 +6,7 @@
   :dependencies [[org.clojure/clojure "1.10.2"]
                  [prismatic/schema "1.1.12"] 
                  [org.clojure/core.cache "0.8.2"]
-<<<<<<< HEAD
-                 [org.clojars.quoll/zuko "0.4.5"]
-=======
                  [org.clojars.quoll/zuko "0.4.6"]
->>>>>>> bd18510a
                  [org.clojure/data.priority-map "1.0.0"]]
   :plugins [[lein-cljsbuild "1.1.8"]]
   :profiles {
